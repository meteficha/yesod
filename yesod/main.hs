{-# LANGUAGE CPP, TemplateHaskell #-}

import Scaffolding.Scaffolder
import System.Environment (getArgs)
import System.Exit (exitWith, ExitCode (ExitSuccess))
import System.Process (rawSystem)
import Yesod.Core (yesodVersion)
import Control.Monad (unless)
import qualified Paths_yesod
import Data.Version (showVersion)

import Options
import Types

import Build (touch)
<<<<<<< HEAD
import Devel (devel, DevelOpts(..))
import System.IO (stdout, stderr, hPutStr, hPutStrLn)
import System.Exit (exitSuccess, exitFailure)
import Control.Monad.IO.Class (MonadIO, liftIO)
=======
#endif
import Devel (devel)
import AddHandler (addHandler)
import Keter (keter)
>>>>>>> ae23dee4

defineOptions "NoOptions" (return ())

defineOptions "DevelOptions" $ do
  mkOptApi        "develOptApi"
--  mkOptNoApi    "develOptNoApi"  -- use this later when flag is enabled by default
  mkOptSuccessHook "optSuccessHook"
  mkOptFailHook    "optFailHook" 

defineOptions "MainOptions" $ do
  mkOptCabalDev    "optCabalDev"
  mkOptVerbose     "optVerbose"

type InitOptions      = NoOptions
type ConfigureOptions = NoOptions
type BuildOptions     = NoOptions
type TouchOptions     = NoOptions
type VersionOptions   = NoOptions

cabalCommand :: MainOptions -> String
cabalCommand mopt
  | optCabalDev mopt = "cabal-dev"
  | otherwise        = "cabal"

main :: IO ()
main = runSubcommand'
      [ subcommand "init"      cmdInit
      , subcommand "configure" cmdConfigure
#ifndef WINDOWS
      , subcommand "build"     cmdBuild
      , subcommand "touch"     cmdTouch
#endif
      , subcommand "devel"     cmdDevel
      , subcommand "version"   cmdVersion
      ]

cmdInit :: MainOptions -> InitOptions -> [String] -> IO ()
cmdInit _ _ _ = scaffold

cmdConfigure :: MainOptions -> ConfigureOptions -> [String] -> IO ()
cmdConfigure mopt _ args = exitWith =<< rawSystem (cabalCommand mopt) ("configure":args)

cmdBuild :: MainOptions -> BuildOptions -> [String] -> IO ()
cmdBuild mopt _ args = do
  touch
  exitWith =<< rawSystem (cabalCommand mopt) ("build":args)

cmdTouch :: MainOptions -> TouchOptions -> [String] -> IO ()
cmdTouch _ _ _ = touch

cmdDevel :: MainOptions -> DevelOptions -> [String] -> IO ()
cmdDevel mopt opts args = devel dopts args
    where
      dopts       = DevelOpts (optCabalDev mopt) forceCabal (optVerbose mopt) successHook failHook 
      successHook = optSuccessHook opts
      failHook    = optFailHook opts
      forceCabal  = not (develOptApi opts)
--      forceCabal = develOptNoApi opts

cmdVersion :: MainOptions -> VersionOptions -> [String] -> IO ()
cmdVersion _ _ _ = putStrLn $ "yesod-core version: " ++ yesodVersion

-- temporary hack to describe subcommands, remove once options supports subcommand descriptions
runSubcommand' :: (Options opts, MonadIO m) => [Subcommand opts (m a)] -> m a
runSubcommand' subcommands = do
  argv <- liftIO System.Environment.getArgs
  let parsed = parseSubcommand subcommands argv
  case parsedSubcommand parsed of
    Just cmd -> cmd
    Nothing -> liftIO $ case parsedError parsed of
                          Just err -> do
                                 hPutStrLn stderr (parsedHelp parsed)
                                 hPutStrLn stderr describeSubcommands
                                 hPutStrLn stderr err
                                 exitFailure
                          Nothing -> do
                                 hPutStr stdout (parsedHelp parsed)
                                 hPutStr stdout describeSubcommands
                                 exitSuccess

describeSubcommands :: String
describeSubcommands = unlines
  [ "Available subcommands, use `yesod --help subcommand' to get more information"
  , "  init         Scaffold a new site"
  , "  configure    Configure a project for building"
#ifndef WINDOWS
  , "  build        Build project (performs TH dependency analysis)"
  , "  touch        Touch any files with altered TH dependencies but do not build"
#endif
<<<<<<< HEAD
  , "  devel        Run project with the devel server"
  , "  version      Print the version of Yesod"
  ]
=======
        "devel":rest -> devel isDev rest
        "test":_ -> do
#ifndef WINDOWS
            touch
#endif
            rawSystem' cmd ["configure", "--enable-tests", "-flibrary-only"]
            rawSystem' cmd ["build"]
            rawSystem' cmd ["test"]
        ["version"] -> do
            putStrLn $ "yesod-core version:" ++ yesodVersion
            putStrLn $ "yesod version:" ++ showVersion Paths_yesod.version
        "configure":rest -> rawSystem cmd ("configure":rest) >>= exitWith
        ["add-handler"] -> addHandler
        ["keter"] -> keter cmd False
        ["keter", "--nobuild"] -> keter cmd True
        _ -> do
            putStrLn "Usage: yesod <command>"
            putStrLn "Available commands:"
            putStrLn "    init         Scaffold a new site"
            putStrLn "    configure    Configure a project for building"
            putStrLn $ "    build        Build project (performs TH dependency analysis)"
                ++ windowsWarning
            putStrLn $ "    touch        Touch any files with altered TH dependencies but do not build"
                ++ windowsWarning
            putStrLn "    devel        Run project with the devel server"
            putStrLn "                    use --dev devel to build with cabal-dev"
            putStrLn "    test         Build and run the integration tests"
            putStrLn "                    use --dev devel to build with cabal-dev"
            putStrLn "    add-handler  Add a new handler and module to your project"
            putStrLn "    keter        Build a keter bundle"
            putStrLn "                    use --dev devel to build with cabal-dev"
            putStrLn "                    use --nobuild to skip rebuilding"
            putStrLn "    version      Print the version of Yesod"

-- | Like @rawSystem@, but exits if it receives a non-success result.
rawSystem' :: String -> [String] -> IO ()
rawSystem' x y = do
    res <- rawSystem x y
    unless (res == ExitSuccess) $ exitWith res
>>>>>>> ae23dee4
<|MERGE_RESOLUTION|>--- conflicted
+++ resolved
@@ -1,160 +1,122 @@
-{-# LANGUAGE CPP, TemplateHaskell #-}
+{-# LANGUAGE CPP #-}
 
-import Scaffolding.Scaffolder
-import System.Environment (getArgs)
-import System.Exit (exitWith, ExitCode (ExitSuccess))
-import System.Process (rawSystem)
-import Yesod.Core (yesodVersion)
-import Control.Monad (unless)
+import           Control.Monad          (unless)
+import           Data.Monoid
+import           Data.Version           (showVersion)
+import           Options.Applicative
+import           System.Exit            (ExitCode (ExitSuccess), exitWith)
+import           System.Process         (rawSystem)
+
+import           Yesod.Core             (yesodVersion)
+
+import           AddHandler             (addHandler)
+import           Devel                  (DevelOpts (..), devel)
+import           Keter                  (keter)
 import qualified Paths_yesod
-import Data.Version (showVersion)
+import           Scaffolding.Scaffolder
 
-import Options
-import Types
+#ifndef WINDOWS
+import           Build                  (touch)
 
-import Build (touch)
-<<<<<<< HEAD
-import Devel (devel, DevelOpts(..))
-import System.IO (stdout, stderr, hPutStr, hPutStrLn)
-import System.Exit (exitSuccess, exitFailure)
-import Control.Monad.IO.Class (MonadIO, liftIO)
-=======
+touch' :: IO ()
+touch' = touch
+
+windowsWarning :: String
+windowsWarning = ""
+#else
+touch' :: IO ()
+touch'  = return ()
+
+windowsWarning :: String
+windowsWarning = " (does not work on Windows)"
 #endif
-import Devel (devel)
-import AddHandler (addHandler)
-import Keter (keter)
->>>>>>> ae23dee4
 
-defineOptions "NoOptions" (return ())
+cabalCommand :: Options -> String
+cabalCommand mopt
+  | optCabalPgm mopt == CabalDev = "cabal-dev"
+  | otherwise                    = "cabal"
 
-defineOptions "DevelOptions" $ do
-  mkOptApi        "develOptApi"
---  mkOptNoApi    "develOptNoApi"  -- use this later when flag is enabled by default
-  mkOptSuccessHook "optSuccessHook"
-  mkOptFailHook    "optFailHook" 
+data CabalPgm = Cabal | CabalDev deriving Eq
 
-defineOptions "MainOptions" $ do
-  mkOptCabalDev    "optCabalDev"
-  mkOptVerbose     "optVerbose"
+data Options = Options
+               { optCabalPgm :: CabalPgm
+               , optVerbose  :: Bool
+               , optCommand  :: Command
+               }
 
-type InitOptions      = NoOptions
-type ConfigureOptions = NoOptions
-type BuildOptions     = NoOptions
-type TouchOptions     = NoOptions
-type VersionOptions   = NoOptions
-
-cabalCommand :: MainOptions -> String
-cabalCommand mopt
-  | optCabalDev mopt = "cabal-dev"
-  | otherwise        = "cabal"
+data Command = Init
+             | Configure
+             | Build
+             | Touch
+             | Devel { _develDisableApi  :: Bool
+                     , _develSuccessHook :: Maybe String
+                     , _develFailHook    :: Maybe String
+                     }
+             | Test
+             | AddHandler
+             | Keter { _keterNoRebuild :: Bool }
+             | Version
 
 main :: IO ()
-main = runSubcommand'
-      [ subcommand "init"      cmdInit
-      , subcommand "configure" cmdConfigure
-#ifndef WINDOWS
-      , subcommand "build"     cmdBuild
-      , subcommand "touch"     cmdTouch
-#endif
-      , subcommand "devel"     cmdDevel
-      , subcommand "version"   cmdVersion
-      ]
+main = do
+  o <- execParser optParser'
+  let cabal xs = rawSystem' (cabalCommand o) xs
+  case optCommand o of
+    Init              -> scaffold
+    Configure         -> cabal ["configure"]
+    Build             -> touch' >> cabal ["build"] -- fixme passthrough remaining args
+    Touch             -> touch'
+    (Devel da s f)    -> devel (DevelOpts (optCabalPgm o == CabalDev) da (optVerbose o) s f) [] -- fixme, passthrough remaining args
+    (Keter noRebuild) -> keter (cabalCommand o) noRebuild
+    Version           -> do putStrLn ("yesod-core version:" ++ yesodVersion)
+                            putStrLn ("yesod version:" ++ showVersion Paths_yesod.version)
+    AddHandler        -> addHandler
+    Test              -> do touch'
+                            cabal ["configure", "--enable-tests", "-flibrary-only"]
+                            cabal ["build"]
+                            cabal ["test"]
 
-cmdInit :: MainOptions -> InitOptions -> [String] -> IO ()
-cmdInit _ _ _ = scaffold
+optParser' :: ParserInfo Options
+optParser' = info (helper <*> optParser) ( fullDesc <> header "Yesod Web Framework command line utility" )
 
-cmdConfigure :: MainOptions -> ConfigureOptions -> [String] -> IO ()
-cmdConfigure mopt _ args = exitWith =<< rawSystem (cabalCommand mopt) ("configure":args)
+optParser :: Parser Options
+optParser = Options
+        <$> flag Cabal CabalDev ( long "dev"     <> short 'd' <> help "use cabal-dev" )
+        <*> switch              ( long "verbose" <> short 'v' <> help "More verbose output" )
+        <*> subparser ( command "init"      (info (pure Init)
+                            (progDesc "Scaffold a new site"))
+                      <> command "configure" (info (pure Configure)
+                            (progDesc "Configure a project for building"))
+                      <> command "build"     (info (pure Build)
+                            (progDesc $ "Build project (performs TH dependency analysis)" ++ windowsWarning))
+                      <> command "touch"     (info (pure Touch)
+                            (progDesc $ "Touch any files with altered TH dependencies but do not build" ++ windowsWarning))
+                      <> command "devel"     (info develOptions
+                            (progDesc "Run project with the devel server"))
+                      <> command "test"      (info (pure Test)
+                            (progDesc "Build and run the integration tests"))
+                      <> command "add-handler" (info (pure AddHandler)
+                            (progDesc "Add a new handler and module to the project"))
+                      <> command "keter"       (info keterOptions
+                            (progDesc "Build a keter bundle"))
+                      <> command "version"     (info (pure Version)
+                            (progDesc "Print the version of Yesod"))
+                      )
 
-cmdBuild :: MainOptions -> BuildOptions -> [String] -> IO ()
-cmdBuild mopt _ args = do
-  touch
-  exitWith =<< rawSystem (cabalCommand mopt) ("build":args)
+keterOptions :: Parser Command
+keterOptions = Keter <$> switch ( long "nobuild" <> short 'n' <> help "Skip rebuilding" )
 
-cmdTouch :: MainOptions -> TouchOptions -> [String] -> IO ()
-cmdTouch _ _ _ = touch
+develOptions :: Parser Command
+develOptions = Devel <$> switch ( long "disable-api"  <> short 'd' <> help "Disable fast GHC API rebuilding")
+                     <*> optStr ( long "success-hook" <> short 's' <> help "Run command after rebuild succeeds")
+                     <*> optStr ( long "failure-hook" <> short 'f' <> help "Run command when rebuild fails")
 
-cmdDevel :: MainOptions -> DevelOptions -> [String] -> IO ()
-cmdDevel mopt opts args = devel dopts args
-    where
-      dopts       = DevelOpts (optCabalDev mopt) forceCabal (optVerbose mopt) successHook failHook 
-      successHook = optSuccessHook opts
-      failHook    = optFailHook opts
-      forceCabal  = not (develOptApi opts)
---      forceCabal = develOptNoApi opts
-
-cmdVersion :: MainOptions -> VersionOptions -> [String] -> IO ()
-cmdVersion _ _ _ = putStrLn $ "yesod-core version: " ++ yesodVersion
-
--- temporary hack to describe subcommands, remove once options supports subcommand descriptions
-runSubcommand' :: (Options opts, MonadIO m) => [Subcommand opts (m a)] -> m a
-runSubcommand' subcommands = do
-  argv <- liftIO System.Environment.getArgs
-  let parsed = parseSubcommand subcommands argv
-  case parsedSubcommand parsed of
-    Just cmd -> cmd
-    Nothing -> liftIO $ case parsedError parsed of
-                          Just err -> do
-                                 hPutStrLn stderr (parsedHelp parsed)
-                                 hPutStrLn stderr describeSubcommands
-                                 hPutStrLn stderr err
-                                 exitFailure
-                          Nothing -> do
-                                 hPutStr stdout (parsedHelp parsed)
-                                 hPutStr stdout describeSubcommands
-                                 exitSuccess
-
-describeSubcommands :: String
-describeSubcommands = unlines
-  [ "Available subcommands, use `yesod --help subcommand' to get more information"
-  , "  init         Scaffold a new site"
-  , "  configure    Configure a project for building"
-#ifndef WINDOWS
-  , "  build        Build project (performs TH dependency analysis)"
-  , "  touch        Touch any files with altered TH dependencies but do not build"
-#endif
-<<<<<<< HEAD
-  , "  devel        Run project with the devel server"
-  , "  version      Print the version of Yesod"
-  ]
-=======
-        "devel":rest -> devel isDev rest
-        "test":_ -> do
-#ifndef WINDOWS
-            touch
-#endif
-            rawSystem' cmd ["configure", "--enable-tests", "-flibrary-only"]
-            rawSystem' cmd ["build"]
-            rawSystem' cmd ["test"]
-        ["version"] -> do
-            putStrLn $ "yesod-core version:" ++ yesodVersion
-            putStrLn $ "yesod version:" ++ showVersion Paths_yesod.version
-        "configure":rest -> rawSystem cmd ("configure":rest) >>= exitWith
-        ["add-handler"] -> addHandler
-        ["keter"] -> keter cmd False
-        ["keter", "--nobuild"] -> keter cmd True
-        _ -> do
-            putStrLn "Usage: yesod <command>"
-            putStrLn "Available commands:"
-            putStrLn "    init         Scaffold a new site"
-            putStrLn "    configure    Configure a project for building"
-            putStrLn $ "    build        Build project (performs TH dependency analysis)"
-                ++ windowsWarning
-            putStrLn $ "    touch        Touch any files with altered TH dependencies but do not build"
-                ++ windowsWarning
-            putStrLn "    devel        Run project with the devel server"
-            putStrLn "                    use --dev devel to build with cabal-dev"
-            putStrLn "    test         Build and run the integration tests"
-            putStrLn "                    use --dev devel to build with cabal-dev"
-            putStrLn "    add-handler  Add a new handler and module to your project"
-            putStrLn "    keter        Build a keter bundle"
-            putStrLn "                    use --dev devel to build with cabal-dev"
-            putStrLn "                    use --nobuild to skip rebuilding"
-            putStrLn "    version      Print the version of Yesod"
+-- | Optional @String@ argument
+optStr :: Mod OptionFields (Maybe String) -> Parser (Maybe String)
+optStr m = nullOption $ value Nothing <> reader (Just . str)  <> m
 
 -- | Like @rawSystem@, but exits if it receives a non-success result.
 rawSystem' :: String -> [String] -> IO ()
 rawSystem' x y = do
     res <- rawSystem x y
     unless (res == ExitSuccess) $ exitWith res
->>>>>>> ae23dee4
