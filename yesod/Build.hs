{-# LANGUAGE OverloadedStrings #-}
module Build
    ( getDeps
    , touchDeps
    , touch
    , findHaskellFiles
    ) where

-- FIXME there's a bug when getFileStatus applies to a file
-- temporary deleted (e.g., Vim saving a file)

import           Control.Applicative ((<|>))
import           Control.Exception (SomeException, try)
import           Control.Monad (when, filterM, forM, forM_)

import qualified Data.Attoparsec.Text.Lazy as A
import           Data.Char (isSpace)
import           Data.Monoid (mappend)
import           Data.List (isSuffixOf)
import qualified Data.Map as Map
import qualified Data.Set as Set
import qualified Data.Text.Lazy.IO as TIO

import qualified System.Posix.Types
import           System.Directory
import           System.FilePath (replaceExtension, (</>))
import           System.PosixCompat.Files (getFileStatus,
                                             accessTime, modificationTime)

touch :: IO ()
touch = touchDeps =<< getDeps

type Deps = Map.Map FilePath (Set.Set FilePath)

getDeps :: IO Deps
getDeps = do
    hss <- findHaskellFiles "."
    deps' <- mapM determineHamletDeps hss
    return $ fixDeps $ zip hss deps'

touchDeps :: Deps -> IO ()
touchDeps deps = (mapM_ go . Map.toList) deps
  where
    go (x, ys) =
        forM_ (Set.toList ys) $ \y -> do
            n <- x `isNewerThan` (hiFile y)
            when n $ do
              putStrLn ("Forcing recompile for " ++ y ++ " because of " ++ x)
              removeHi y

-- | remove the .hi files for a .hs file, thereby forcing a recompile
removeHi :: FilePath -> IO ()
removeHi hs = mapM_ removeFile' hiFiles
    where
      removeFile' file = try' (removeFile file) >> return ()
      hiFiles          = map (\e -> "dist/build" </> replaceExtension hs e)
                             ["hi", "p_hi"]

hiFile :: FilePath -> FilePath
hiFile hs = "dist/build" </> replaceExtension hs "hi"

try' :: IO x -> IO (Either SomeException x)
try' = try

isNewerThan :: FilePath -> FilePath -> IO Bool
isNewerThan f1 f2 = do
  (_, mod1) <- getFileStatus' f1
  (_, mod2) <- getFileStatus' f2
  return (mod1 > mod2)

getFileStatus' :: FilePath ->
                  IO (System.Posix.Types.EpochTime, System.Posix.Types.EpochTime)
getFileStatus' fp = do
    efs <- try' $ getFileStatus fp
    case efs of
        Left _ -> return (0, 0)
        Right fs -> return (accessTime fs, modificationTime fs)

fixDeps :: [(FilePath, [FilePath])] -> Deps
fixDeps =
    Map.unionsWith mappend . map go
  where
    go :: (FilePath, [FilePath]) -> Deps
    go (x, ys) = Map.fromList $ map (\y -> (y, Set.singleton x)) ys

findHaskellFiles :: FilePath -> IO [FilePath]
findHaskellFiles path = do
    contents <- getDirectoryContents path
    fmap concat $ mapM go contents
  where
    go ('.':_)     = return []
<<<<<<< HEAD
    go ('d':"ist") = return []
=======
    go "cabal-dev" = return []
    go "dist"      = return []
>>>>>>> e25389c4
    go x = do
        let y = path </> x
        d <- doesDirectoryExist y
        if d
            then findHaskellFiles y
            else if ".hs" `isSuffixOf` x || ".lhs" `isSuffixOf` x
                    then return [y]
                    else return []

data TempType = Hamlet | Verbatim | Messages FilePath | StaticFiles FilePath
    deriving Show

determineHamletDeps :: FilePath -> IO [FilePath]
determineHamletDeps x = do
    y <- TIO.readFile x -- FIXME catch IO exceptions
    let z = A.parse (A.many $ (parser <|> (A.anyChar >> return Nothing))) y
    case z of
        A.Fail{} -> return []
        A.Done _ r -> mapM go r >>= filterM doesFileExist . concat
  where
    go (Just (Hamlet, f)) = return [f, "hamlet/" ++ f ++ ".hamlet"]
    go (Just (Verbatim, f)) = return [f]
    go (Just (Messages f, _)) = return [f]
    go (Just (StaticFiles fp, _)) = getFolderContents fp
    go Nothing = return []
    parser = do
        ty <- (A.string "$(hamletFile " >> return Hamlet)
           <|> (A.string "$(ihamletFile " >> return Hamlet)
           <|> (A.string "$(whamletFile " >> return Hamlet)
           <|> (A.string "$(html " >> return Hamlet)
           <|> (A.string "$(widgetFile " >> return Hamlet)
           <|> (A.string "$(Settings.hamletFile " >> return Hamlet)
           <|> (A.string "$(Settings.widgetFile " >> return Hamlet)
           <|> (A.string "$(persistFile " >> return Verbatim)
           <|> (A.string "$(parseRoutesFile " >> return Verbatim)
           <|> (do
                    _ <- A.string "\nmkMessage \""
                    A.skipWhile (/= '"')
                    _ <- A.string "\" \""
                    x' <- A.many1 $ A.satisfy (/= '"')
                    _ <- A.string "\" \""
                    y <- A.many1 $ A.satisfy (/= '"')
                    _ <- A.string "\""
                    return $ Messages $ concat [x', "/", y, ".msg"])
           <|> (do
                    _ <- A.string "\nstaticFiles \""
                    x' <- A.many1 $ A.satisfy (/= '"')
                    return $ StaticFiles x')
        case ty of
            Messages{} -> return $ Just (ty, "")
            StaticFiles{} -> return $ Just (ty, "")
            _ -> do
                A.skipWhile isSpace
                _ <- A.char '"'
                y <- A.many1 $ A.satisfy (/= '"')
                _ <- A.char '"'
                A.skipWhile isSpace
                _ <- A.char ')'
                return $ Just (ty, y)

getFolderContents :: FilePath -> IO [FilePath]
getFolderContents fp = do
    cs <- getDirectoryContents fp
    let notHidden ('.':_) = False
        notHidden ('t':"mp") = False
        notHidden _ = True
    fmap concat $ forM (filter notHidden cs) $ \c -> do
        let f = fp ++ '/' : c
        isFile <- doesFileExist f
        if isFile then return [f] else getFolderContents f<|MERGE_RESOLUTION|>--- conflicted
+++ resolved
@@ -89,12 +89,8 @@
     fmap concat $ mapM go contents
   where
     go ('.':_)     = return []
-<<<<<<< HEAD
-    go ('d':"ist") = return []
-=======
-    go "cabal-dev" = return []
-    go "dist"      = return []
->>>>>>> e25389c4
+    go ('c':"abal-dev" = return []
+    go ('d':"ist")     = return []
     go x = do
         let y = path </> x
         d <- doesDirectoryExist y
