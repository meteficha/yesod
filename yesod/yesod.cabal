--- conflicted
+++ resolved
@@ -63,17 +63,6 @@
   scaffold/config/mongoDB.yml.cg
   scaffold/devel.hs.cg
 
-<<<<<<< HEAD
-
-flag ghc7
-
--- OS X does not like the threaded runtime with the GHC API
-flag threaded
-    default: False
-    description: Build with support for multithreaded execution
-
-=======
->>>>>>> ae23dee4
 library
     build-depends:   base                      >= 4.3      && < 5
                    , yesod-core                >= 1.1      && < 1.2
@@ -88,16 +77,10 @@
                    , hamlet                    >= 1.1      && < 1.2
                    , shakespeare-js            >= 1.0      && < 1.1
                    , shakespeare-css           >= 1.0      && < 1.1
-<<<<<<< HEAD
-                   , warp                      >= 1.2      && < 1.3
-                   , blaze-html                >= 0.4.1.3  && < 0.5
-                   , options                   >= 0.1      && < 0.2
-=======
                    , warp                      >= 1.3      && < 1.4
                    , blaze-html                >= 0.5      && < 0.6
                    , blaze-markup              >= 0.5.1    && < 0.6
 
->>>>>>> ae23dee4
     exposed-modules: Yesod
     ghc-options:     -Wall
 
@@ -105,25 +88,27 @@
     main-is: ghcwrapper.hs
     build-depends:
                     base                       >= 4         && < 5
-                  , Cabal                      >= 1.10      && < 1.16
+                  , Cabal
 
 executable             yesod-ld-wrapper
     main-is: ghcwrapper.hs
     cpp-options:     -DLDCMD
     build-depends:
                     base                       >= 4         && < 5
-                  , Cabal                      >= 1.10      && < 1.16
+                  , Cabal
 executable             yesod-ar-wrapper
     main-is: ghcwrapper.hs
     cpp-options:     -DARCMD
     build-depends:
                      base                       >= 4         && < 5
-                   , Cabal                      >= 1.10      && < 1.16
+                   , Cabal
 
 executable             yesod
     if os(windows)
         cpp-options:     -DWINDOWS
     build-depends:     base               >= 4.3          && < 5
+                     , ghc                >= 7.0.3        && < 7.8
+                     , ghc-paths          >= 0.1
                      , parsec             >= 2.1          && < 4
                      , text               >= 0.11
                      , shakespeare-text   >= 1.0          && < 1.1
@@ -139,34 +124,24 @@
                      , blaze-builder      >= 0.2.1.4      && < 0.4
                      , filepath           >= 1.1
                      , process
-<<<<<<< HEAD
-                     , ghc                >= 7.0.3
-                     , ghc-paths          >= 0.1.0.8
-    ghc-options:       -Wall
-    if flag(threaded)
-        ghc-options:    -threaded
-=======
                      , zlib               >= 0.5          && < 0.6
                      , tar                >= 0.4          && < 0.5
                      , system-filepath    >= 0.4          && < 0.5
                      , system-fileio      >= 0.3          && < 0.4
                      , unordered-containers
                      , yaml               >= 0.8          && < 0.9
+                     , optparse-applicative >= 0.4        && < 0.5
     ghc-options:       -Wall -threaded
->>>>>>> ae23dee4
     main-is:           main.hs
     other-modules:     Scaffolding.CodeGen
                        Scaffolding.Scaffolder
                        Devel
                        Build
-<<<<<<< HEAD
                        GhcBuild
-                       Types
-=======
                        Keter
                        AddHandler
                        Paths_yesod
->>>>>>> ae23dee4
+
 
 source-repository head
   type:     git
