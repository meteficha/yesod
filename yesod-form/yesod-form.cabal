name:            yesod-form
version:         1.3.8.2
license:         MIT
license-file:    LICENSE
author:          Michael Snoyman <michael@snoyman.com>
maintainer:      Michael Snoyman <michael@snoyman.com>
synopsis:        Form handling support for Yesod Web Framework
category:        Web, Yesod
stability:       Stable
cabal-version:   >= 1.8
build-type:      Simple
homepage:        http://www.yesodweb.com/
description:     Form handling support for Yesod Web Framework

library
    build-depends:   base                  >= 4        && < 5
                   , yesod-core            >= 1.2      && < 1.3
                   , yesod-persistent      >= 1.2      && < 1.3
                   , time                  >= 1.1.4
<<<<<<< HEAD
                   , hamlet                >= 1.1      && < 1.2
                   , shakespeare-css       >= 1.0      && < 1.1
                   , shakespeare-js        >= 1.0.2    && < 1.3
                   , persistent            >= 1.2      && < 2.1
=======
                   , hamlet                >= 1.1
                   , shakespeare
                   , shakespeare-css       >= 1.0
                   , shakespeare-js        >= 1.0.2
                   , persistent            >= 1.2      && < 1.4
>>>>>>> b6f221b5
                   , template-haskell
                   , transformers          >= 0.2.2
                   , data-default
                   , xss-sanitize          >= 0.3.0.1
                   , blaze-builder         >= 0.2.1.4
                   , network               >= 2.2
                   , email-validate        >= 1.0
                   , bytestring            >= 0.9.1.4
                   , text                  >= 0.9
                   , wai                   >= 1.3
                   , containers            >= 0.2
                   , blaze-html            >= 0.5
                   , blaze-markup          >= 0.5.1
                   , attoparsec            >= 0.10
                   , byteable
                   , aeson
                   , resourcet

    exposed-modules: Yesod.Form
                     Yesod.Form.Types
                     Yesod.Form.Functions
                     Yesod.Form.Bootstrap3
                     Yesod.Form.Input
                     Yesod.Form.Fields
                     Yesod.Form.Jquery
                     Yesod.Form.Nic
                     Yesod.Form.MassInput
                     Yesod.Form.I18n.English
                     Yesod.Form.I18n.Portuguese
                     Yesod.Form.I18n.Swedish
                     Yesod.Form.I18n.German
                     Yesod.Form.I18n.French
                     Yesod.Form.I18n.Norwegian
                     Yesod.Form.I18n.Japanese
                     Yesod.Form.I18n.Czech
                     -- FIXME Yesod.Helpers.Crud
    ghc-options:     -Wall

test-suite test
    type: exitcode-stdio-1.0
    main-is: main.hs
    hs-source-dirs: test
    build-depends:          base
                          , yesod-form
                          , time
                          , hspec
                          , text

source-repository head
  type:     git
  location: https://github.com/yesodweb/yesod<|MERGE_RESOLUTION|>--- conflicted
+++ resolved
@@ -17,18 +17,11 @@
                    , yesod-core            >= 1.2      && < 1.3
                    , yesod-persistent      >= 1.2      && < 1.3
                    , time                  >= 1.1.4
-<<<<<<< HEAD
-                   , hamlet                >= 1.1      && < 1.2
-                   , shakespeare-css       >= 1.0      && < 1.1
-                   , shakespeare-js        >= 1.0.2    && < 1.3
-                   , persistent            >= 1.2      && < 2.1
-=======
                    , hamlet                >= 1.1
                    , shakespeare
                    , shakespeare-css       >= 1.0
                    , shakespeare-js        >= 1.0.2
                    , persistent            >= 1.2      && < 1.4
->>>>>>> b6f221b5
                    , template-haskell
                    , transformers          >= 0.2.2
                    , data-default
@@ -62,7 +55,7 @@
                      Yesod.Form.I18n.German
                      Yesod.Form.I18n.French
                      Yesod.Form.I18n.Norwegian
-                     Yesod.Form.I18n.Japanese
+                     Yesod.Form.I18n.Japanese
                      Yesod.Form.I18n.Czech
                      -- FIXME Yesod.Helpers.Crud
     ghc-options:     -Wall
