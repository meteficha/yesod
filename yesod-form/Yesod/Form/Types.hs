--- conflicted
+++ resolved
@@ -133,19 +133,9 @@
    -> GWidget sub master ()
 
 data Field sub master a = Field
-<<<<<<< HEAD
-    { fieldParse :: [Text] -> GHandler sub master (Either (SomeMessage master) (Maybe a))
+    { fieldParse :: [Text] -> [FileInfo] -> GHandler sub master (Either (SomeMessage master) (Maybe a))
     , fieldView :: FieldViewFunc sub master a
-=======
-    { fieldParse :: [Text] -> [FileInfo] -> GHandler sub master (Either (SomeMessage master) (Maybe a))
-    , fieldView :: Text -- ^ ID
-                -> Text -- ^ Name
-                -> [(Text, Text)] -- ^ Attributes
-                -> Either Text a -- ^ Either (invalid text) or (legitimate result)
-                -> Bool -- ^ Required?
-                -> GWidget sub master ()
     , fieldEnctype :: Enctype
->>>>>>> d5b7a1f8
     }
 
 data FormMessage = MsgInvalidInteger Text
