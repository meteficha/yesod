name:                yesod-websockets
<<<<<<< HEAD
version:             0.2.1.1
=======
version:             0.1.1.3
>>>>>>> a4894d54
synopsis:            WebSockets support for Yesod
description:         WebSockets support for Yesod
homepage:            https://github.com/yesodweb/yesod
license:             MIT
license-file:        LICENSE
author:              Michael Snoyman
maintainer:          michael@snoyman.com
category:            Web
build-type:          Simple
cabal-version:       >=1.8
description:         API docs and the README are available at <http://www.stackage.org/package/yesod-websockets>
extra-source-files:  README.md ChangeLog.md

library
  exposed-modules:     Yesod.WebSockets
  build-depends:       base              >= 4.5 && < 5

                     -- Just for CPP macro
                     , wai

                     , wai-websockets    >= 2.1
                     , websockets        >= 0.9
                     , transformers      >= 0.2
                     , yesod-core        >= 1.4
                     , monad-control     >= 0.3
                     , conduit           >= 1.0.15.1
                     , async             >= 2.0.1.5
                     , enclosed-exceptions >= 1.0

source-repository head
  type:     git
  location: https://github.com/yesodweb/yesod<|MERGE_RESOLUTION|>--- conflicted
+++ resolved
@@ -1,9 +1,5 @@
 name:                yesod-websockets
-<<<<<<< HEAD
-version:             0.2.1.1
-=======
-version:             0.1.1.3
->>>>>>> a4894d54
+version:             0.2.2
 synopsis:            WebSockets support for Yesod
 description:         WebSockets support for Yesod
 homepage:            https://github.com/yesodweb/yesod
