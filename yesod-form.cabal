name:            yesod-form
<<<<<<< HEAD
version:         0.1.0
=======
version:         0.0.0.2
>>>>>>> 0c5662e2
license:         BSD3
license-file:    LICENSE
author:          Michael Snoyman <michael@snoyman.com>
maintainer:      Michael Snoyman <michael@snoyman.com>
synopsis:        Form handling support for Yesod Web Framework
category:        Web, Yesod
stability:       Stable
cabal-version:   >= 1.6
build-type:      Simple
homepage:        http://www.yesodweb.com/

library
    build-depends:   base                      >= 4        && < 5
                   , yesod-core                >= 0.8      && < 0.9
                   , time                      >= 1.1.4    && < 1.3
<<<<<<< HEAD
                   , hamlet                    >= 0.8      && < 0.9
                   , persistent                >= 0.5      && < 0.6
=======
                   , hamlet                    >= 0.7      && < 0.8
                   , yesod-persistent          >= 0.0.0    && < 0.0.1
                   , persistent                >= 0.4      && < 0.5
>>>>>>> 0c5662e2
                   , template-haskell
                   , transformers              >= 0.2.2    && < 0.3
                   , data-default              >= 0.2      && < 0.3
                   , xss-sanitize              >= 0.2.4    && < 0.3
                   , blaze-builder             >= 0.2.1    && < 0.4
                   , network                   >= 2.2      && < 2.4
                   , email-validate            >= 0.2.6    && < 0.3
                   , blaze-html                >= 0.4      && < 0.5
                   , bytestring                >= 0.9      && < 0.10
                   , text                      >= 0.7      && < 1.0
    exposed-modules: Yesod.Form
                     Yesod.Form.Class
                     Yesod.Form.Core
                     Yesod.Form.Fields
                     Yesod.Form.Jquery
                     Yesod.Form.Nic
                     Yesod.Form.Profiles
                     Yesod.Helpers.Crud
    ghc-options:     -Wall

source-repository head
  type:     git
  location: git://github.com/snoyberg/yesod-form.git<|MERGE_RESOLUTION|>--- conflicted
+++ resolved
@@ -1,9 +1,5 @@
 name:            yesod-form
-<<<<<<< HEAD
 version:         0.1.0
-=======
-version:         0.0.0.2
->>>>>>> 0c5662e2
 license:         BSD3
 license-file:    LICENSE
 author:          Michael Snoyman <michael@snoyman.com>
@@ -19,14 +15,9 @@
     build-depends:   base                      >= 4        && < 5
                    , yesod-core                >= 0.8      && < 0.9
                    , time                      >= 1.1.4    && < 1.3
-<<<<<<< HEAD
                    , hamlet                    >= 0.8      && < 0.9
                    , persistent                >= 0.5      && < 0.6
-=======
-                   , hamlet                    >= 0.7      && < 0.8
-                   , yesod-persistent          >= 0.0.0    && < 0.0.1
-                   , persistent                >= 0.4      && < 0.5
->>>>>>> 0c5662e2
+                   , yesod-persistent          >= 0.1      && < 0.2
                    , template-haskell
                    , transformers              >= 0.2.2    && < 0.3
                    , data-default              >= 0.2      && < 0.3
