--- conflicted
+++ resolved
@@ -50,11 +50,7 @@
 
 entryTemplate :: FeedEntry url -> HtmlUrl url
 entryTemplate arg = [xhamlet|
-<<<<<<< HEAD
 <entry>
-=======
-<entry
->>>>>>> e4e2dd75
     <id>@{feedEntryLink arg}
     <link href=@{feedEntryLink arg}>
     <updated>#{formatW3 $ feedEntryUpdated arg}
@@ -69,11 +65,6 @@
 atomLink :: Route m
          -> Text -- ^ title
          -> GWidget s m ()
-<<<<<<< HEAD
 atomLink r title = toWidgetHead [hamlet|
 <link href=@{r} type=#{S8.unpack typeAtom} rel="alternate" title=#{title}>
-=======
-atomLink r title = addHamletHead [hamlet|
-<link href=@{r} type=#{S8.unpack typeAtom} rel="alternate" title=#{title}
->>>>>>> e4e2dd75
 |]