name:            yesod-default
version:         0.3.1
license:         BSD3
license-file:    LICENSE
author:          Patrick Brisbin
maintainer:      Patrick Brisbin <pbrisbin@gmail.com>
synopsis:        Default config and main functions for your yesod application
category:        Web, Yesod
stability:       Stable
cabal-version:   >= 1.6
build-type:      Simple
homepage:        http://www.yesodweb.com/
description:     Convenient wrappers for your the configuration and
                 execution of your yesod application

library
<<<<<<< HEAD
    build-depends:   base              >= 4        && < 5
                   , yesod-core        >= 0.9      && < 0.10
                   , cmdargs           >= 0.8      && < 0.9
                   , warp              >= 0.4      && < 0.5
                   , wai               >= 0.4      && < 0.5
                   , wai-extra         >= 0.4      && < 0.5
                   , bytestring        >= 0.9      && < 0.10
                   , transformers      >= 0.2      && < 0.3
                   , text              >= 0.9      && < 1.0
                   , directory         >= 1.0      && < 1.2
                   , shakespeare-css   >= 0.10     && < 0.11
                   , shakespeare-js    >= 0.10     && < 0.11
                   , template-haskell

    if os(windows)
        cpp-options: -DWINDOWS
    else
        build-depends: unix
=======
    if os(windows)
        cpp-options: -DWINDOWS

    build-depends:   base              >= 4   && < 5
                   , yesod-core        >= 0.9 && < 0.10
                   , cmdargs           >= 0.8 && < 0.9
                   , warp              >= 0.4 && < 0.5
                   , wai               >= 0.4 && < 0.5
                   , wai-extra         >= 0.4 && < 0.5
                   , bytestring        >= 0.9 && < 0.10
                   , transformers      >= 0.2 && < 0.3
                   , text              >= 0.9 && < 1.0
                   , directory         >= 1.0 && < 1.2
>>>>>>> 33e0f374

    if !os(windows)
         build-depends: unix

    exposed-modules: Yesod.Default.Config
                   , Yesod.Default.Main
                   , Yesod.Default.Util

    ghc-options:     -Wall

source-repository head
  type:     git
  location: git://github.com/yesodweb/yesod.git<|MERGE_RESOLUTION|>--- conflicted
+++ resolved
@@ -14,26 +14,6 @@
                  execution of your yesod application
 
 library
-<<<<<<< HEAD
-    build-depends:   base              >= 4        && < 5
-                   , yesod-core        >= 0.9      && < 0.10
-                   , cmdargs           >= 0.8      && < 0.9
-                   , warp              >= 0.4      && < 0.5
-                   , wai               >= 0.4      && < 0.5
-                   , wai-extra         >= 0.4      && < 0.5
-                   , bytestring        >= 0.9      && < 0.10
-                   , transformers      >= 0.2      && < 0.3
-                   , text              >= 0.9      && < 1.0
-                   , directory         >= 1.0      && < 1.2
-                   , shakespeare-css   >= 0.10     && < 0.11
-                   , shakespeare-js    >= 0.10     && < 0.11
-                   , template-haskell
-
-    if os(windows)
-        cpp-options: -DWINDOWS
-    else
-        build-depends: unix
-=======
     if os(windows)
         cpp-options: -DWINDOWS
 
@@ -47,7 +27,9 @@
                    , transformers      >= 0.2 && < 0.3
                    , text              >= 0.9 && < 1.0
                    , directory         >= 1.0 && < 1.2
->>>>>>> 33e0f374
+                   , shakespeare-css   >= 0.10     && < 0.11
+                   , shakespeare-js    >= 0.10     && < 0.11
+                   , template-haskell
 
     if !os(windows)
          build-depends: unix
