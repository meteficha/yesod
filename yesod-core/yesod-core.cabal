--- conflicted
+++ resolved
@@ -89,10 +89,7 @@
                      Yesod.Request
                      Yesod.Widget
                      Yesod.Message
-<<<<<<< HEAD
-=======
                      Yesod.Config
->>>>>>> a3407622
                      Yesod.Internal.TestApi
     other-modules:   Yesod.Internal
                      Yesod.Internal.Cache
