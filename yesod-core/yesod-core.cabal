--- conflicted
+++ resolved
@@ -1,9 +1,5 @@
 name:            yesod-core
-<<<<<<< HEAD
-version:         1.4.15.1
-=======
 version:         1.4.16
->>>>>>> 8e7476cb
 license:         MIT
 license-file:    LICENSE
 author:          Michael Snoyman <michael@snoyman.com>
