{-# LANGUAGE QuasiQuotes #-}
{-# LANGUAGE FlexibleContexts #-}
{-# LANGUAGE MultiParamTypeClasses #-}
{-# LANGUAGE OverloadedStrings #-}
{-# LANGUAGE CPP #-}
{-# LANGUAGE TemplateHaskell #-}
-- | The basic typeclass for a Yesod application.
module Yesod.Internal.Core
    ( -- * Type classes
      Yesod (..)
    , YesodDispatch (..)
    , RenderRoute (..)
      -- ** Breadcrumbs
    , YesodBreadcrumbs (..)
    , breadcrumbs
      -- * Utitlities
    , maybeAuthorized
    , widgetToPageContent
      -- * Defaults
    , defaultErrorHandler
      -- * Data types
    , AuthResult (..)
      -- * Logging
    , LogLevel (..)
    , formatLogMessage
    , fileLocationToString
    , messageLoggerHandler
<<<<<<< HEAD
      -- * Sessions
    , SessionBackend (..)
    , defaultClientSessionBackend
    , clientSessionBackend
    , saveClientSession
    , loadClientSession
=======
      -- * jsLoader
    , ScriptLoadPosition (..)
    , BottomOfHeadAsync
    , loadJsYepnope
>>>>>>> 6c406f89
      -- * Misc
    , yesodVersion
    , yesodRender
    , resolveApproot
    , Approot (..)
    ) where

import Yesod.Content
import Yesod.Handler hiding (lift, getExpires)

import Yesod.Routes.Class

import Control.Applicative ((<$>))
import Control.Arrow ((***))
import Control.Monad (forM)
import Yesod.Widget
import Yesod.Request
import qualified Network.Wai as W
import Yesod.Internal
import Yesod.Internal.Session
import Yesod.Internal.Request
import qualified Web.ClientSession as CS
import qualified Data.ByteString.Char8 as S8
import qualified Data.ByteString.Lazy as L
import Data.Monoid
import Text.Hamlet
import Text.Julius
import Text.Blaze ((!), customAttribute, textTag, toValue, unsafeLazyByteString)
import qualified Text.Blaze.Html5 as TBH
import Data.Text.Lazy.Builder (toLazyText)
import Data.Text.Lazy.Encoding (encodeUtf8)
import Data.Maybe (fromMaybe, isJust)
import Control.Monad.IO.Class (MonadIO (liftIO))
import Web.Cookie (parseCookies)
import qualified Data.Map as Map
import Data.Time
import Network.HTTP.Types (encodePath)
import qualified Data.Text as T
import Data.Text (Text)
import qualified Data.Text.Encoding as TE
import qualified Data.Text.Encoding.Error as TEE
import Blaze.ByteString.Builder (Builder, toByteString)
import Blaze.ByteString.Builder.Char.Utf8 (fromText)
import Data.List (foldl')
import qualified Network.HTTP.Types as H
import Web.Cookie (SetCookie (..))
import qualified Data.Text.Lazy as TL
import qualified Data.Text.Lazy.IO
import qualified Data.Text.Lazy.Builder as TB
import Language.Haskell.TH.Syntax (Loc (..), Lift (..))
import Text.Blaze (preEscapedLazyText)
import Data.Aeson (Value (Array, String))
import Data.Aeson.Encode (encode)
import qualified Data.Vector as Vector
import Network.Wai.Middleware.Gzip (GzipSettings, def)

-- mega repo can't access this
#ifndef MEGA
import qualified Paths_yesod_core
import Data.Version (showVersion)
yesodVersion :: String
yesodVersion = showVersion Paths_yesod_core.version
#else
yesodVersion :: String
yesodVersion = "0.9.4"
#endif

#if GHC7
#define HAMLET hamlet
#else
#define HAMLET $hamlet
#endif

-- | This class is automatically instantiated when you use the template haskell
-- mkYesod function. You should never need to deal with it directly.
class YesodDispatch sub master where
    yesodDispatch
        :: Yesod master
        => master
        -> sub
        -> (Route sub -> Route master)
        -> (Maybe (SessionBackend master) -> W.Application) -- ^ 404 handler
        -> (Route sub -> Maybe (SessionBackend master) -> W.Application) -- ^ 405 handler
        -> Text -- ^ request method
        -> [Text] -- ^ pieces
        -> Maybe (SessionBackend master)
        -> W.Application

    yesodRunner :: Yesod master
                => GHandler sub master ChooseRep
                -> master
                -> sub
                -> Maybe (Route sub)
                -> (Route sub -> Route master)
                -> Maybe (SessionBackend master)
                -> W.Application
    yesodRunner = defaultYesodRunner

-- | How to determine the root of the application for constructing URLs.
--
-- Note that future versions of Yesod may add new constructors without bumping
-- the major version number. As a result, you should /not/ pattern match on
-- @Approot@ values.
data Approot master = ApprootRelative -- ^ No application root.
                    | ApprootStatic Text
                    | ApprootMaster (master -> Text)
                    | ApprootRequest (master -> W.Request -> Text)

type ResolvedApproot = Text

-- | Define settings for a Yesod applications. All methods have intelligent
-- defaults, and therefore no implementation is required.
class RenderRoute a => Yesod a where
    -- | An absolute URL to the root of the application. Do not include
    -- trailing slash.
    --
    -- Default value: 'ApprootRelative'. This is valid under the following
    -- conditions:
    --
    -- * Your application is served from the root of the domain.
    --
    -- * You do not use any features that require absolute URLs, such as Atom
    -- feeds and XML sitemaps.
    --
    -- If this is not true, you should override with a different
    -- implementation.
    approot :: Approot a
    approot = ApprootRelative

    -- | The encryption key to be used for encrypting client sessions.
    -- Returning 'Nothing' disables sessions.
    -- this method will be removed in Yesod 1.0, use makeSessionBackend instead
    encryptKey :: a -> IO (Maybe CS.Key)
    encryptKey _ = fmap Just $ CS.getKey CS.defaultKeyFile

    -- | Number of minutes before a client session times out. Defaults to
    -- 120 (2 hours).
    -- this method will be removed in Yesod 1.0, use makeSessionBackend instead
    clientSessionDuration :: a -> Int
    clientSessionDuration = const 120

    -- | Output error response pages.
    errorHandler :: ErrorResponse -> GHandler sub a ChooseRep
    errorHandler = defaultErrorHandler

    -- | Applies some form of layout to the contents of a page.
    defaultLayout :: GWidget sub a () -> GHandler sub a RepHtml
    defaultLayout w = do
        p <- widgetToPageContent w
        mmsg <- getMessage
        hamletToRepHtml [HAMLET|
!!!

<html>
    <head>
        <title>#{pageTitle p}
        ^{pageHead p}
    <body>
        $maybe msg <- mmsg
            <p .message>#{msg}
        ^{pageBody p}
|]

    -- | Override the rendering function for a particular URL. One use case for
    -- this is to offload static hosting to a different domain name to avoid
    -- sending cookies.
    urlRenderOverride :: a -> Route a -> Maybe Builder
    urlRenderOverride _ _ = Nothing

    -- | Determine if a request is authorized or not.
    --
    -- Return 'Authorized' if the request is authorized,
    -- 'Unauthorized' a message if unauthorized.
    -- If authentication is required, return 'AuthenticationRequired'.
    isAuthorized :: Route a
                 -> Bool -- ^ is this a write request?
                 -> GHandler s a AuthResult
    isAuthorized _ _ = return Authorized

    -- | Determines whether the current request is a write request. By default,
    -- this assumes you are following RESTful principles, and determines this
    -- from request method. In particular, all except the following request
    -- methods are considered write: GET HEAD OPTIONS TRACE.
    --
    -- This function is used to determine if a request is authorized; see
    -- 'isAuthorized'.
    isWriteRequest :: Route a -> GHandler s a Bool
    isWriteRequest _ = do
        wai <- waiRequest
        return $ W.requestMethod wai `notElem`
            ["GET", "HEAD", "OPTIONS", "TRACE"]

    -- | The default route for authentication.
    --
    -- Used in particular by 'isAuthorized', but library users can do whatever
    -- they want with it.
    authRoute :: a -> Maybe (Route a)
    authRoute _ = Nothing

    -- | A function used to clean up path segments. It returns 'Right' with a
    -- clean path or 'Left' with a new set of pieces the user should be
    -- redirected to. The default implementation enforces:
    --
    -- * No double slashes
    --
    -- * There is no trailing slash.
    --
    -- Note that versions of Yesod prior to 0.7 used a different set of rules
    -- involing trailing slashes.
    cleanPath :: a -> [Text] -> Either [Text] [Text]
    cleanPath _ s =
        if corrected == s
            then Right s
            else Left corrected
      where
        corrected = filter (not . T.null) s

    -- | Builds an absolute URL by concatenating the application root with the  
    -- pieces of a path and a query string, if any. 
    -- Note that the pieces of the path have been previously cleaned up by 'cleanPath'.
    joinPath :: a
             -> T.Text -- ^ application root
             -> [T.Text] -- ^ path pieces
             -> [(T.Text, T.Text)] -- ^ query string
             -> Builder
    joinPath _ ar pieces' qs' = fromText ar `mappend` encodePath pieces qs
      where
        pieces = if null pieces' then [""] else pieces'
        qs = map (TE.encodeUtf8 *** go) qs'
        go "" = Nothing
        go x = Just $ TE.encodeUtf8 x

    -- | This function is used to store some static content to be served as an
    -- external file. The most common case of this is stashing CSS and
    -- JavaScript content in an external file; the "Yesod.Widget" module uses
    -- this feature.
    --
    -- The return value is 'Nothing' if no storing was performed; this is the
    -- default implementation. A 'Just' 'Left' gives the absolute URL of the
    -- file, whereas a 'Just' 'Right' gives the type-safe URL. The former is
    -- necessary when you are serving the content outside the context of a
    -- Yesod application, such as via memcached.
    addStaticContent :: Text -- ^ filename extension
                     -> Text -- ^ mime-type
                     -> L.ByteString -- ^ content
                     -> GHandler sub a (Maybe (Either Text (Route a, [(Text, Text)])))
    addStaticContent _ _ _ = return Nothing

    {- Temporarily disabled until we have a better interface.
    -- | Whether or not to tie a session to a specific IP address. Defaults to
    -- 'False'.
    --
    -- Note: This setting has two known problems: it does not work correctly
    -- when behind a reverse proxy (including load balancers), and it may not
    -- function correctly if the user is behind a proxy.
    sessionIpAddress :: a -> Bool
    sessionIpAddress _ = False
    -}

    -- | The path value to set for cookies. By default, uses \"\/\", meaning
    -- cookies will be sent to every page on the current domain.
    cookiePath :: a -> S8.ByteString
    cookiePath _ = "/"

    -- | Maximum allowed length of the request body, in bytes.
    maximumContentLength :: a -> Maybe (Route a) -> Int
    maximumContentLength _ _ = 2 * 1024 * 1024 -- 2 megabytes

    -- | Send a message to the log. By default, prints to stdout.
    messageLogger :: a
                  -> Loc -- ^ position in source code
                  -> LogLevel
                  -> Text -- ^ message
                  -> IO ()
    messageLogger a loc level msg =
        if level < logLevel a
            then return ()
            else
                formatLogMessage loc level msg >>=
                Data.Text.Lazy.IO.putStrLn

    -- | The logging level in place for this application. Any messages below
    -- this level will simply be ignored.
    logLevel :: a -> LogLevel
    logLevel _ = LevelInfo

    -- | GZIP settings.
    gzipSettings :: a -> GzipSettings
    gzipSettings _ = def

    -- | Deprecated. Use 'jsloader'. To use yepnope: jsLoader = BottomOfHeadAsync (loadJsYepnope eyn)
    -- Location of yepnope.js, if any. If one is provided, then all
    -- Javascript files will be loaded asynchronously.
    yepnopeJs :: a -> Maybe (Either Text (Route a))
    yepnopeJs _ = Nothing

<<<<<<< HEAD
    -- | Create a session backend. Returning `Nothing' disables sessions.
    makeSessionBackend :: a -> IO (Maybe (SessionBackend a))
    makeSessionBackend a = do
        key <- encryptKey a
        return $
            (\k -> clientSessionBackend k (clientSessionDuration a)) <$> key

type Session = [(Text, S8.ByteString)]

data SessionBackend master = SessionBackend
    { sbSaveSession :: master
                    -> W.Request
                    -> UTCTime -- ^ The current time
                    -> Session -- ^ The old session (before running handler)
                    -> Session -- ^ The final session
                    -> IO [Header]
    , sbLoadSession :: master
                    -> W.Request
                    -> UTCTime -- ^ The current time
                    -> IO Session
    }
=======
    -- | Where to Load sripts from. We recommend changing this to 'BottomOfBody'
    -- Alternatively use the built in async yepnope loader:
    --
    -- > BottomOfHeadAsync $ loadJsYepnope $ Right $ StaticR js_modernizr_js
    --
    -- Or write your own async js loader: see 'loadJsYepnope'
    jsLoader :: a -> ScriptLoadPosition a
    jsLoader y = case yepnopeJs y of
                   Nothing  -> BottomOfHeadBlocking
                   Just eyn -> BottomOfHeadAsync (loadJsYepnope eyn)
>>>>>>> 6c406f89

messageLoggerHandler :: Yesod m
                     => Loc -> LogLevel -> Text -> GHandler s m ()
messageLoggerHandler loc level msg = do
    y <- getYesod
    liftIO $ messageLogger y loc level msg

data LogLevel = LevelDebug | LevelInfo | LevelWarn | LevelError | LevelOther Text
    deriving (Eq, Show, Read, Ord)

instance Lift LogLevel where
    lift LevelDebug = [|LevelDebug|]
    lift LevelInfo = [|LevelInfo|]
    lift LevelWarn = [|LevelWarn|]
    lift LevelError = [|LevelError|]
    lift (LevelOther x) = [|LevelOther $ T.pack $(lift $ T.unpack x)|]

formatLogMessage :: Loc
                 -> LogLevel
                 -> Text -- ^ message
                 -> IO TL.Text
formatLogMessage loc level msg = do
    now <- getCurrentTime
    return $ TB.toLazyText $
        TB.fromText (T.pack $ show now)
        `mappend` TB.fromText " ["
        `mappend` TB.fromText (T.pack $ drop 5 $ show level)
        `mappend` TB.fromText "] "
        `mappend` TB.fromText msg
        `mappend` TB.fromText " @("
        `mappend` TB.fromText (T.pack $ fileLocationToString loc)
        `mappend` TB.fromText ") "

-- taken from file-location package
-- turn the TH Loc loaction information into a human readable string
-- leaving out the loc_end parameter
fileLocationToString :: Loc -> String
fileLocationToString loc = (loc_package loc) ++ ':' : (loc_module loc) ++  
  ' ' : (loc_filename loc) ++ ':' : (line loc) ++ ':' : (char loc)
  where
    line = show . fst . loc_start
    char = show . snd . loc_start

defaultYesodRunner :: Yesod master
                   => GHandler sub master ChooseRep
                   -> master
                   -> sub
                   -> Maybe (Route sub)
                   -> (Route sub -> Route master)
                   -> Maybe (SessionBackend master)
                   -> W.Application
defaultYesodRunner _ master _ murl toMaster _ req
    | maximumContentLength master (fmap toMaster murl) < len =
        return $ W.responseLBS
            (H.Status 413 "Too Large")
            [("Content-Type", "text/plain")]
            "Request body too large to be processed."
  where
    len = fromMaybe 0 $ lookup "content-length" (W.requestHeaders req) >>= readMay
    readMay s =
        case reads $ S8.unpack s of
            [] -> Nothing
            (x, _):_ -> Just x
defaultYesodRunner handler master sub murl toMasterRoute msb req = do
    now <- liftIO getCurrentTime
    session <- liftIO $
        maybe (return []) (\sb -> sbLoadSession sb master req now) msb
    rr <- liftIO $ parseWaiRequest req session (isJust msb)
    let h = {-# SCC "h" #-} do
          case murl of
            Nothing -> handler
            Just url -> do
                isWrite <- isWriteRequest $ toMasterRoute url
                ar <- isAuthorized (toMasterRoute url) isWrite
                case ar of
                    Authorized -> return ()
                    AuthenticationRequired ->
                        case authRoute master of
                            Nothing ->
                                permissionDenied "Authentication required"
                            Just url' -> do
                                setUltDestCurrent
                                redirect url'
                    Unauthorized s' -> permissionDenied s'
                handler
    let sessionMap = Map.fromList . filter ((/=) nonceKey . fst) $ session
    let ra = resolveApproot master req
    yar <- handlerToYAR master sub toMasterRoute
        (yesodRender master ra) errorHandler rr murl sessionMap h
    extraHeaders <- case yar of
        (YARPlain _ _ ct _ newSess) -> do
            let nsNonce = Map.toList $ maybe
                    newSess
                    (\n -> Map.insert nonceKey (TE.encodeUtf8 n) newSess)
                    (reqNonce rr)
            sessionHeaders <- liftIO $ maybe
                (return [])
                (\sb -> sbSaveSession sb master req now session nsNonce)
                msb
            return $ ("Content-Type", ct) : map headerToPair sessionHeaders
        _ -> return []
    return $ yarToResponse yar extraHeaders

data AuthResult = Authorized | AuthenticationRequired | Unauthorized Text
    deriving (Eq, Show, Read)

-- | A type-safe, concise method of creating breadcrumbs for pages. For each
-- resource, you declare the title of the page and the parent resource (if
-- present).
class YesodBreadcrumbs y where
    -- | Returns the title and the parent resource, if available. If you return
    -- a 'Nothing', then this is considered a top-level page.
    breadcrumb :: Route y -> GHandler sub y (Text , Maybe (Route y))

-- | Gets the title of the current page and the hierarchy of parent pages,
-- along with their respective titles.
breadcrumbs :: YesodBreadcrumbs y => GHandler sub y (Text, [(Route y, Text)])
breadcrumbs = do
    x' <- getCurrentRoute
    tm <- getRouteToMaster
    let x = fmap tm x'
    case x of
        Nothing -> return ("Not found", [])
        Just y -> do
            (title, next) <- breadcrumb y
            z <- go [] next
            return (title, z)
  where
    go back Nothing = return back
    go back (Just this) = do
        (title, next) <- breadcrumb this
        go ((this, title) : back) next

applyLayout' :: Yesod master
             => Html -- ^ title
             -> HtmlUrl (Route master) -- ^ body
             -> GHandler sub master ChooseRep
applyLayout' title body = fmap chooseRep $ defaultLayout $ do
    setTitle title
    addHamlet body

-- | The default error handler for 'errorHandler'.
defaultErrorHandler :: Yesod y => ErrorResponse -> GHandler sub y ChooseRep
defaultErrorHandler NotFound = do
    r <- waiRequest
    let path' = TE.decodeUtf8With TEE.lenientDecode $ W.rawPathInfo r
    applyLayout' "Not Found"
        [HAMLET|
<h1>Not Found
<p>#{path'}
|]
defaultErrorHandler (PermissionDenied msg) =
    applyLayout' "Permission Denied"
        [HAMLET|
<h1>Permission denied
<p>#{msg}
|]
defaultErrorHandler (InvalidArgs ia) =
    applyLayout' "Invalid Arguments"
        [HAMLET|
<h1>Invalid Arguments
<ul>
    $forall msg <- ia
        <li>#{msg}
|]
defaultErrorHandler (InternalError e) =
    applyLayout' "Internal Server Error"
        [HAMLET|
<h1>Internal Server Error
<p>#{e}
|]
defaultErrorHandler (BadMethod m) =
    applyLayout' "Bad Method"
        [HAMLET|
<h1>Method Not Supported
<p>Method "#{S8.unpack m}" not supported
|]

-- | Return the same URL if the user is authorized to see it.
--
-- Built on top of 'isAuthorized'. This is useful for building page that only
-- contain links to pages the user is allowed to see.
maybeAuthorized :: Yesod a
                => Route a
                -> Bool -- ^ is this a write request?
                -> GHandler s a (Maybe (Route a))
maybeAuthorized r isWrite = do
    x <- isAuthorized r isWrite
    return $ if x == Authorized then Just r else Nothing

jsToHtml :: Javascript -> Html
jsToHtml (Javascript b) = preEscapedLazyText $ toLazyText b

jelper :: JavascriptUrl url -> HtmlUrl url
jelper = fmap jsToHtml

-- | Convert a widget to a 'PageContent'.
widgetToPageContent :: (Eq (Route master), Yesod master)
                    => GWidget sub master ()
                    -> GHandler sub master (PageContent (Route master))
widgetToPageContent w = do
    master <- getYesod
    ((), GWData (Body body) (Last mTitle) scripts' stylesheets' style jscript (Head head')) <- unGWidget w
    let title = maybe mempty unTitle mTitle
        scripts = runUniqueList scripts'
        stylesheets = runUniqueList stylesheets'

    render <- getUrlRenderParams
    let renderLoc x =
            case x of
                Nothing -> Nothing
                Just (Left s) -> Just s
                Just (Right (u, p)) -> Just $ render u p
    css <- forM (Map.toList style) $ \(mmedia, content) -> do
        let rendered = toLazyText $ content render
        x <- addStaticContent "css" "text/css; charset=utf-8"
           $ encodeUtf8 rendered
        return (mmedia,
            case x of
                Nothing -> Left $ preEscapedLazyText rendered
                Just y -> Right $ either id (uncurry render) y)
    jsLoc <-
        case jscript of
            Nothing -> return Nothing
            Just s -> do
                x <- addStaticContent "js" "text/javascript; charset=utf-8"
                   $ encodeUtf8 $ renderJavascriptUrl render s
                return $ renderLoc x

    -- modernizr should be at the end of the <head> http://www.modernizr.com/docs/#installing
    -- the asynchronous loader means your page doesn't have to wait for all the js to load
    let (mcomplete, asyncScripts) = asyncHelper render scripts jscript jsLoc
        regularScriptLoad = [HAMLET|
$forall s <- scripts
    ^{mkScriptTag s}
$maybe j <- jscript
    $maybe s <- jsLoc
        <script src="#{s}">
    $nothing
        <script>^{jelper j}
|]

        headAll = [HAMLET|
\^{head'}
$forall s <- stylesheets
    ^{mkLinkTag s}
$forall s <- css
    $maybe t <- right $ snd s
        $maybe media <- fst s
            <link rel=stylesheet media=#{media} href=#{t}
        $nothing
            <link rel=stylesheet href=#{t}
    $maybe content <- left $ snd s
        $maybe media <- fst s
            <style media=#{media}>#{content}
        $nothing
            <style>#{content}
$case jsLoader master
  $of BottomOfBody
  $of BottomOfHeadAsync asyncJsLoader
      ^{asyncJsLoader asyncScripts mcomplete}
  $of BottomOfHeadBlocking
      ^{regularScriptLoad}
|]
    let bodyScript = [HAMLET|
^{body}
^{regularScriptLoad}
|]

    return $ PageContent title headAll (case jsLoader master of
      BottomOfBody -> bodyScript
      _ -> body)
  where
    renderLoc' render' (Local url) = render' url []
    renderLoc' _ (Remote s) = s

    addAttr x (y, z) = x ! customAttribute (textTag y) (toValue z)
    mkScriptTag (Script loc attrs) render' =
        foldl' addAttr TBH.script (("src", renderLoc' render' loc) : attrs) $ return ()
    mkLinkTag (Stylesheet loc attrs) render' =
        foldl' addAttr TBH.link
            ( ("rel", "stylesheet")
            : ("href", renderLoc' render' loc)
            : attrs
            )

data ScriptLoadPosition master
    = BottomOfBody
    | BottomOfHeadBlocking
    | BottomOfHeadAsync (BottomOfHeadAsync master)

type BottomOfHeadAsync master
       = [Text] -- ^ urls to load asynchronously
      -> Maybe (HtmlUrl (Route master)) -- ^ widget of js to run on async completion
      -> (HtmlUrl (Route master)) -- ^ widget to insert at the bottom of <head>

left :: Either a b -> Maybe a
left (Left x) = Just x
left _ = Nothing

right :: Either a b -> Maybe b
right (Right x) = Just x
right _ = Nothing

jsonArray :: [Text] -> Html
jsonArray = unsafeLazyByteString . encode . Array . Vector.fromList . map String

-- | For use with setting 'jsLoader' to 'BottomOfHeadAsync'
loadJsYepnope :: Yesod master => Either Text (Route master) -> [Text] -> Maybe (HtmlUrl (Route master)) -> (HtmlUrl (Route master))
loadJsYepnope eyn scripts mcomplete =
  [HAMLET|
    $maybe yn <- left eyn
        <script src=#{yn}>
    $maybe yn <- right eyn
        <script src=@{yn}>
    $maybe complete <- mcomplete
        <script>yepnope({load:#{jsonArray scripts},complete:function(){^{complete}}});
    $nothing
        <script>yepnope({load:#{jsonArray scripts}});
|]

asyncHelper :: (url -> [x] -> Text)
         -> [Script (url)]
         -> Maybe (JavascriptUrl (url))
         -> Maybe Text
         -> (Maybe (HtmlUrl url), [Text])
asyncHelper render scripts jscript jsLoc =
    (mcomplete, scripts'')
  where
    scripts' = map goScript scripts
    scripts'' =
        case jsLoc of
            Just s -> scripts' ++ [s]
            Nothing -> scripts'
    goScript (Script (Local url) _) = render url []
    goScript (Script (Remote s) _) = s
    mcomplete =
        case jsLoc of
            Just{} -> Nothing
            Nothing ->
                case jscript of
                    Nothing -> Nothing
                    Just j -> Just $ jelper j

yesodRender :: Yesod y
            => y
            -> ResolvedApproot
            -> Route y
            -> [(Text, Text)] -- ^ url query string
            -> Text
yesodRender y ar url params =
    TE.decodeUtf8 $ toByteString $
    fromMaybe
        (joinPath y ar ps
          $ params ++ params')
        (urlRenderOverride y url)
  where
    (ps, params') = renderRoute url

resolveApproot :: Yesod master => master -> W.Request -> ResolvedApproot
resolveApproot master req =
    case approot of
        ApprootRelative -> ""
        ApprootStatic t -> t
        ApprootMaster f -> f master
        ApprootRequest f -> f master req

defaultClientSessionBackend :: Yesod master => IO (SessionBackend master)
defaultClientSessionBackend = do
  key <- CS.getKey CS.defaultKeyFile
  let timeout = 120 -- 120 minutes
  return $ clientSessionBackend key timeout

clientSessionBackend :: Yesod master 
                     => CS.Key  -- ^ The encryption key
                     -> Int -- ^ Inactive session valitity in minutes
                     -> SessionBackend master
clientSessionBackend key timeout = SessionBackend
    { sbSaveSession = saveClientSession key timeout
    , sbLoadSession = loadClientSession key
    }

loadClientSession :: Yesod master
                  => CS.Key
                  -> master
                  -> W.Request
                  -> UTCTime
                  -> IO Session
loadClientSession key _ req now = return . fromMaybe [] $ do
    raw <- lookup "Cookie" $ W.requestHeaders req
    val <- lookup sessionName $ parseCookies raw
    let host = "" -- fixme, properly lock sessions to client address
    decodeClientSession key now host val

saveClientSession :: Yesod master
                  => CS.Key
                  -> Int
                  -> master
                  -> W.Request
                  -> UTCTime
                  -> Session
                  -> Session
                  -> IO [Header]
saveClientSession key timeout master _ now _ sess = do
    -- fixme should we be caching this?
    iv <- liftIO $ CS.randomIV
    return [AddCookie def 
        { setCookieName = sessionName
        , setCookieValue = sessionVal iv
        , setCookiePath = Just (cookiePath master)
        , setCookieExpires = Just expires
        , setCookieDomain = Nothing
        , setCookieHttpOnly = True
        }]
  where
    host = "" -- fixme, properly lock sessions to client address
    expires = fromIntegral (timeout * 60) `addUTCTime` now
    sessionVal iv = encodeClientSession key iv expires host sess
<|MERGE_RESOLUTION|>--- conflicted
+++ resolved
@@ -25,19 +25,16 @@
     , formatLogMessage
     , fileLocationToString
     , messageLoggerHandler
-<<<<<<< HEAD
       -- * Sessions
     , SessionBackend (..)
     , defaultClientSessionBackend
     , clientSessionBackend
     , saveClientSession
     , loadClientSession
-=======
       -- * jsLoader
     , ScriptLoadPosition (..)
     , BottomOfHeadAsync
     , loadJsYepnope
->>>>>>> 6c406f89
       -- * Misc
     , yesodVersion
     , yesodRender
@@ -334,7 +331,17 @@
     yepnopeJs :: a -> Maybe (Either Text (Route a))
     yepnopeJs _ = Nothing
 
-<<<<<<< HEAD
+    -- | Where to Load sripts from. We recommend changing this to 'BottomOfBody'
+    -- Alternatively use the built in async yepnope loader:
+    --
+    -- > BottomOfHeadAsync $ loadJsYepnope $ Right $ StaticR js_modernizr_js
+    --
+    -- Or write your own async js loader: see 'loadJsYepnope'
+    jsLoader :: a -> ScriptLoadPosition a
+    jsLoader y = case yepnopeJs y of
+                   Nothing  -> BottomOfHeadBlocking
+                   Just eyn -> BottomOfHeadAsync (loadJsYepnope eyn)
+
     -- | Create a session backend. Returning `Nothing' disables sessions.
     makeSessionBackend :: a -> IO (Maybe (SessionBackend a))
     makeSessionBackend a = do
@@ -356,18 +363,6 @@
                     -> UTCTime -- ^ The current time
                     -> IO Session
     }
-=======
-    -- | Where to Load sripts from. We recommend changing this to 'BottomOfBody'
-    -- Alternatively use the built in async yepnope loader:
-    --
-    -- > BottomOfHeadAsync $ loadJsYepnope $ Right $ StaticR js_modernizr_js
-    --
-    -- Or write your own async js loader: see 'loadJsYepnope'
-    jsLoader :: a -> ScriptLoadPosition a
-    jsLoader y = case yepnopeJs y of
-                   Nothing  -> BottomOfHeadBlocking
-                   Just eyn -> BottomOfHeadAsync (loadJsYepnope eyn)
->>>>>>> 6c406f89
 
 messageLoggerHandler :: Yesod m
                      => Loc -> LogLevel -> Text -> GHandler s m ()
