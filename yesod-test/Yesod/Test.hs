{-# LANGUAGE OverloadedStrings #-}
{-# LANGUAGE CPP #-}
{-|
Yesod.Test is a pragmatic framework for testing web applications built
using wai and persistent.

By pragmatic I may also mean 'dirty'. It's main goal is to encourage integration
and system testing of web applications by making everything /easy to test/. 

Your tests are like browser sessions that keep track of cookies and the last
visited page. You can perform assertions on the content of HTML responses,
using css selectors to explore the document more easily.

You can also easily build requests using forms present in the current page.
This is very useful for testing web applications built in yesod for example,
were your forms may have field names generated by the framework or a randomly
generated '_nonce' field.

Your database is also directly available so you can use runDB to set up
backend pre-conditions, or to assert that your session is having the desired effect.

-}

module Yesod.Test (
  -- * Declaring and running your test suite
  runTests, describe, it, Specs, OneSpec,

  -- * Making requests
  -- | To make a request you need to point to an url and pass in some parameters.
  --
  -- To build your parameters you will use the RequestBuilder monad that lets you
  -- add values, add files, lookup fields by label and find the current
  -- nonce value and add it to your request too.
  -- 
  post, post_, get, get_, doRequest,
  byName, fileByName,

  -- | Yesod cat auto generate field ids, so you are never sure what
  -- the argument name should be for each one of your args when constructing
  -- your requests. What you do know is the /label/ of the field.
  -- These functions let you add parameters to your request based
  -- on currently displayed label names.
  byLabel, fileByLabel,

  -- | Does the current form have a _nonce? Use any of these to add it to your
  -- request parameters.
  addNonce, addNonce_,

  -- * Running database queries
  runDB,

  -- * Assertions
  assertEqual, assertHeader, assertNoHeader, statusIs, bodyEquals, bodyContains,
  htmlAllContain, htmlCount,

  -- * Utils for debugging tests
  printBody, printMatches,

  -- * Utils for building your own assertions
  -- | Please consider generalizing and contributing the assertions you write.
  htmlQuery, parseHTML, withResponse

)

where

import qualified Test.Hspec.Core as Core
import qualified Test.Hspec.Runner as Runner
import qualified Data.List as DL
import qualified Data.Maybe as DY
import qualified Data.ByteString.Char8 as BS8
import Data.ByteString (ByteString)
import qualified Data.Text as T
import qualified Data.Text.Encoding as TE
import qualified Data.ByteString.Lazy.Char8 as BSL8
import qualified Test.HUnit as HUnit
import qualified Test.Hspec.HUnit ()
import qualified Network.HTTP.Types as H
import qualified Network.Socket.Internal as Sock
import Data.CaseInsensitive (CI)
import Network.Wai
import Network.Wai.Test hiding (assertHeader, assertNoHeader)
import qualified Control.Monad.Trans.State as ST
import Control.Monad.IO.Class
import System.IO
import Yesod.Test.TransversingCSS
import Database.Persist.GenericSql
import Data.Monoid (mappend)
import qualified Data.Text.Lazy as TL
import Data.Text.Lazy.Encoding (encodeUtf8, decodeUtf8)
import Text.XML.Cursor hiding (element)
import qualified Text.HTML.DOM as HD

-- | The state used in 'describe' to build a list of specs
data SpecsData = SpecsData Application ConnectionPool [Core.Spec]

-- | The specs state monad is where 'describe' runs.
type Specs = ST.StateT SpecsData IO ()

-- | The state used in a single test case defined using 'it'
data OneSpecData = OneSpecData Application ConnectionPool CookieValue (Maybe SResponse)

-- | The OneSpec state monad is where 'it' runs.
type OneSpec = ST.StateT OneSpecData IO

data RequestBuilderData = RequestBuilderData [RequestPart] (Maybe SResponse)

-- | Request parts let us discern regular key/values from files sent in the request.
data RequestPart
  = ReqPlainPart T.Text T.Text
  | ReqFilePart T.Text FilePath BSL8.ByteString T.Text

-- | The RequestBuilder state monad constructs an url encoded string of arguments
-- to send with your requests. Some of the functions that run on it use the current
-- response to analize the forms that the server is expecting to receive.
type RequestBuilder = ST.StateT RequestBuilderData IO

-- | Both the OneSpec and RequestBuilder monads hold a response that can be analized,
-- by making them instances of this class we can have general methods that work on
-- the last received response.
class HoldsResponse a where
  readResponse :: a -> Maybe SResponse
instance HoldsResponse OneSpecData where
  readResponse (OneSpecData _ _ _ x) = x
instance HoldsResponse RequestBuilderData where
  readResponse (RequestBuilderData _ x) = x
  
type CookieValue = ByteString

-- | Runs your test suite, using you wai 'Application' and 'ConnectionPool' for performing 
-- the database queries in your tests.
--
-- You application may already have your connection pool but you need to pass another one
-- separately here.
-- 
-- Look at the examples directory on this package to get an idea of the (small) amount of
-- boilerplate code you'll need to write before calling this.
runTests :: Application -> ConnectionPool -> Specs -> IO ()
runTests app connection specsDef = do
  (SpecsData _ _ specs) <- ST.execStateT specsDef (SpecsData app connection [])
<<<<<<< HEAD
#if MIN_VERSION_hspec(1,2,0)
  Runner.hspec
#else
  Runner.hspecX
#endif
    specs
=======
  Runner.hspec specs
>>>>>>> fffb3028

-- | Start describing a Tests suite keeping cookies and a reference to the tested 'Application'
-- and 'ConnectionPool'
describe :: String -> Specs -> Specs
describe label action = do
  sData <- ST.get
  SpecsData app conn specs <- liftIO $ ST.execStateT action sData
  ST.put $ SpecsData app conn [Core.describe label specs]

-- | Describe a single test that keeps cookies, and a reference to the last response.
it :: String -> OneSpec () -> Specs
it label action = do
  SpecsData app conn specs <- ST.get
  let spec = Core.it label $ do
        _ <- ST.execStateT action $ OneSpecData app conn "" Nothing
        return ()
  ST.put $ SpecsData app conn $ spec : specs

-- Performs a given action using the last response. Use this to create
-- response-level assertions
withResponse :: HoldsResponse a => (SResponse -> ST.StateT a IO b) -> ST.StateT a IO b
withResponse f = maybe err f =<< fmap readResponse ST.get
 where err = failure "There was no response, you should make a request"

-- | Use HXT to parse a value from an html tag.
-- Check for usage examples in this module's source.
parseHTML :: Html -> (Cursor -> [a]) -> [a]
parseHTML html p = p $ fromDocument $ HD.parseLBS html

-- | Query the last response using css selectors, returns a list of matched fragments
htmlQuery :: HoldsResponse a => Query -> ST.StateT a IO [Html]
htmlQuery query = withResponse $ \ res ->
  case findBySelector (simpleBody res) query of
    Left err -> failure $ query <> " did not parse: " <> T.pack (show err)
    Right matches -> return $ map (encodeUtf8 . TL.pack) matches

-- | Asserts that the two given values are equal.
assertEqual :: (Eq a) => String -> a -> a -> OneSpec ()
assertEqual msg a b = liftIO $ HUnit.assertBool msg (a == b)

-- | Assert the last response status is as expected.
statusIs :: HoldsResponse a => Int -> ST.StateT a IO ()
statusIs number = withResponse $ \ SResponse { simpleStatus = s } ->
  liftIO $ flip HUnit.assertBool (H.statusCode s == number) $ concat
    [ "Expected status was ", show number
    , " but received status was ", show $ H.statusCode s
    ]

-- | Assert the given header key/value pair was returned.
assertHeader :: HoldsResponse a => CI BS8.ByteString -> BS8.ByteString -> ST.StateT a IO ()
assertHeader header value = withResponse $ \ SResponse { simpleHeaders = h } ->
  case lookup header h of
    Nothing -> failure $ T.pack $ concat
        [ "Expected header "
        , show header
        , " to be "
        , show value
        , ", but it was not present"
        ]
    Just value' -> liftIO $ flip HUnit.assertBool (value == value') $ concat
        [ "Expected header "
        , show header
        , " to be "
        , show value
        , ", but received "
        , show value'
        ]

-- | Assert the given header was not included in the response.
assertNoHeader :: HoldsResponse a => CI BS8.ByteString -> ST.StateT a IO ()
assertNoHeader header = withResponse $ \ SResponse { simpleHeaders = h } ->
  case lookup header h of
    Nothing -> return ()
    Just s  -> failure $ T.pack $ concat
        [ "Unexpected header "
        , show header
        , " containing "
        , show s
        ]

-- | Assert the last response is exactly equal to the given text. This is
-- useful for testing API responses.
bodyEquals :: HoldsResponse a => String -> ST.StateT a IO ()
bodyEquals text = withResponse $ \ res ->
  liftIO $ HUnit.assertBool ("Expected body to equal " ++ text) $
    (simpleBody res) == BSL8.pack text

-- | Assert the last response has the given text. The check is performed using the response
-- body in full text form.
bodyContains :: HoldsResponse a => String -> ST.StateT a IO ()
bodyContains text = withResponse $ \ res ->
  liftIO $ HUnit.assertBool ("Expected body to contain " ++ text) $
    (simpleBody res) `contains` text

contains :: BSL8.ByteString -> String -> Bool
contains a b = DL.isInfixOf b (BSL8.unpack a)

-- | Queries the html using a css selector, and all matched elements must contain
-- the given string.
htmlAllContain :: HoldsResponse a => Query -> String -> ST.StateT a IO ()
htmlAllContain query search = do
  matches <- htmlQuery query
  case matches of
    [] -> failure $ "Nothing matched css query: " <> query
    _ -> liftIO $ HUnit.assertBool ("Not all "++T.unpack query++" contain "++search) $
          DL.all (DL.isInfixOf search) (map (TL.unpack . decodeUtf8) matches)

-- | Performs a css query on the last response and asserts the matched elements
-- are as many as expected.
htmlCount :: HoldsResponse a => Query -> Int -> ST.StateT a IO ()
htmlCount query count = do
  matches <- fmap DL.length $ htmlQuery query
  liftIO $ flip HUnit.assertBool (matches == count)
    ("Expected "++(show count)++" elements to match "++T.unpack query++", found "++(show matches))

-- | Outputs the last response body to stderr (So it doesn't get captured by HSpec)
printBody :: HoldsResponse a => ST.StateT a IO ()
printBody = withResponse $ \ SResponse { simpleBody = b } -> 
  liftIO $ hPutStrLn stderr $ BSL8.unpack b

-- | Performs a CSS query and print the matches to stderr.
printMatches :: HoldsResponse a => Query -> ST.StateT a IO ()
printMatches query = do
  matches <- htmlQuery query
  liftIO $ hPutStrLn stderr $ show matches

-- | Add a parameter with the given name and value.
byName :: T.Text -> T.Text -> RequestBuilder ()
byName name value = do
  RequestBuilderData parts r <- ST.get
  ST.put $ RequestBuilderData ((ReqPlainPart name value):parts) r

-- | Add a file to be posted with the current request
--
-- Adding a file will automatically change your request content-type to be multipart/form-data
fileByName :: T.Text -> FilePath -> T.Text -> RequestBuilder ()
fileByName name path mimetype = do
  RequestBuilderData parts r <- ST.get
  contents <- liftIO $ BSL8.readFile path
  ST.put $ RequestBuilderData ((ReqFilePart name path contents mimetype):parts) r

-- This looks up the name of a field based on the contents of the label pointing to it.
nameFromLabel :: T.Text -> RequestBuilder T.Text
nameFromLabel label = withResponse $ \ res -> do
  let
    body = simpleBody res
    escaped = escapeHtmlEntities label
    mfor = parseHTML body $ \c -> c
                $// attributeIs "name" "label"
                >=> contentContains escaped
                >=> attribute "for"

    contentContains x c
        | x `T.isInfixOf` T.concat (c $// content) = [c]
        | otherwise = []

  case mfor of
    for:[] -> do
      let mname = parseHTML body $ \c -> c
                    $// attributeIs "id" for
                    >=> attribute "name"
      case mname of
        "":_ -> failure $ T.concat
            [ "Label "
            , label
            , " resolved to id "
            , for
            , " which was not found. "
            ]
        name:_ -> return name
        _ -> failure $ "More than one input with id " <> for
    [] -> failure $ "No label contained: " <> label
    _ -> failure $ "More than one label contained " <> label

(<>) :: T.Text -> T.Text -> T.Text
(<>) = T.append

-- | Escape HTML entities in a string, so you can write the text you want in
-- label lookups without worrying about the fact that yesod escapes some characters.
escapeHtmlEntities :: T.Text -> T.Text
escapeHtmlEntities =
    T.concatMap go
  where
    go '<' = "&lt;"
    go '>' = "&gt;"
    go '&' = "&amp;"
    go '"' = "&quot;"
    go '\'' = "&#39;"
    go x = T.singleton x

byLabel :: T.Text -> T.Text -> RequestBuilder ()
byLabel label value = do
  name <- nameFromLabel label
  byName name value

fileByLabel :: T.Text -> FilePath -> T.Text -> RequestBuilder ()
fileByLabel label path mime = do
  name <- nameFromLabel label
  fileByName name path mime

-- | Lookup a _nonce form field and add it's value to the params. 
-- Receives a CSS selector that should resolve to the form element containing the nonce.
addNonce_ :: Query -> RequestBuilder ()
addNonce_ scope = do
  matches <- htmlQuery $ scope `mappend` "input[name=_token][type=hidden][value]"
  case matches of
    [] -> failure $ "No nonce found in the current page"
    element:[] -> byName "_token" $ head $ parseHTML element $ attribute "value"
    _ -> failure $ "More than one nonce found in the page"

-- | For responses that display a single form, just lookup the only nonce available.
addNonce :: RequestBuilder ()
addNonce = addNonce_ ""

-- | Perform a POST request to url, using params
post :: BS8.ByteString -> RequestBuilder () -> OneSpec ()
post url paramsBuild = do
  doRequest "POST" url paramsBuild

-- | Perform a POST request without params
post_ :: BS8.ByteString -> OneSpec ()
post_ = flip post $ return ()
 
-- | Perform a GET request to url, using params
get :: BS8.ByteString -> RequestBuilder () -> OneSpec ()
get url paramsBuild = doRequest "GET" url paramsBuild

-- | Perform a GET request without params
get_ :: BS8.ByteString -> OneSpec ()
get_ = flip get $ return ()

-- | General interface to performing requests, letting you specify the request method and extra headers.
doRequest :: H.Method -> BS8.ByteString -> RequestBuilder a -> OneSpec ()
doRequest method url paramsBuild = do
  OneSpecData app conn cookie mRes <- ST.get
  RequestBuilderData parts _ <- liftIO $ ST.execStateT paramsBuild $ RequestBuilderData [] mRes
  let req = if DL.any isFile parts
          then makeMultipart cookie parts
          else makeSinglepart cookie parts

  response <- liftIO $ runSession (srequest req) app
  let cookie' = DY.fromMaybe cookie $ fmap snd $ DL.find (("Set-Cookie"==) . fst) $ simpleHeaders response
  ST.put $ OneSpecData app conn cookie' (Just response)
 where
  isFile (ReqFilePart _ _ _ _) = True
  isFile _ = False

  -- For building the multi-part requests
  boundary :: String
  boundary = "*******noneedtomakethisrandom"
  separator = BS8.concat ["--", BS8.pack boundary, "\r\n"]
  makeMultipart cookie parts =
    flip SRequest (BSL8.fromChunks [multiPartBody parts]) $ mkRequest
      [ ("Cookie", cookie)
      , ("Content-Type", BS8.pack $ "multipart/form-data; boundary=" ++ boundary)]
  multiPartBody parts =
    BS8.concat $ separator : [BS8.concat [multipartPart p, separator] | p <- parts]
  multipartPart (ReqPlainPart k v) = BS8.concat
    [ "Content-Disposition: form-data; "
    , "name=\"", TE.encodeUtf8 k, "\"\r\n\r\n"
    , TE.encodeUtf8 v, "\r\n"]
  multipartPart (ReqFilePart k v bytes mime) = BS8.concat
    [ "Content-Disposition: form-data; "
    , "name=\"", TE.encodeUtf8 k, "\"; "
    , "filename=\"", BS8.pack v, "\"\r\n"
    , "Content-Type: ", TE.encodeUtf8 mime, "\r\n\r\n"
    , BS8.concat $ BSL8.toChunks bytes, "\r\n"]

  -- For building the regular non-multipart requests
  makeSinglepart cookie parts = SRequest (mkRequest 
    [("Cookie",cookie), ("Content-Type", "application/x-www-form-urlencoded")]) $
    BSL8.fromChunks $ return $ TE.encodeUtf8 $ T.intercalate "&" $ map singlepartPart parts

  singlepartPart (ReqFilePart _ _ _ _) = ""
  singlepartPart (ReqPlainPart k v) = T.concat [k,"=",v]

  -- General request making 
  mkRequest headers = defaultRequest
    { requestMethod = method
    , remoteHost = Sock.SockAddrInet 1 2
    , requestHeaders = headers
    , rawPathInfo = url
    , pathInfo = DL.filter (/="") $ T.split (== '/') $ TE.decodeUtf8 url
    }
  
-- | Run a persistent db query. For asserting on the results of performed actions
-- or setting up pre-conditions. At the moment this part is still very raw.
runDB :: SqlPersist IO a -> OneSpec a
runDB query = do
  OneSpecData _ pool _ _ <- ST.get
  liftIO $ runSqlPool query pool

-- Yes, just a shortcut
failure :: (MonadIO a) => T.Text -> a b
failure reason = (liftIO $ HUnit.assertFailure $ T.unpack reason) >> error ""<|MERGE_RESOLUTION|>--- conflicted
+++ resolved
@@ -138,16 +138,7 @@
 runTests :: Application -> ConnectionPool -> Specs -> IO ()
 runTests app connection specsDef = do
   (SpecsData _ _ specs) <- ST.execStateT specsDef (SpecsData app connection [])
-<<<<<<< HEAD
-#if MIN_VERSION_hspec(1,2,0)
-  Runner.hspec
-#else
-  Runner.hspecX
-#endif
-    specs
-=======
   Runner.hspec specs
->>>>>>> fffb3028
 
 -- | Start describing a Tests suite keeping cookies and a reference to the tested 'Application'
 -- and 'ConnectionPool'
