--- conflicted
+++ resolved
@@ -1,9 +1,5 @@
 name:               yesod-test
-<<<<<<< HEAD
-version:            0.2.1
-=======
 version:            0.3.0
->>>>>>> fffb3028
 license:            MIT
 license-file:       LICENSE
 author:             Nubis <nubis@woobiz.com.ar>
@@ -27,11 +23,7 @@
                    , network                   >= 2.2      && < 2.4
                    , http-types                >= 0.7      && < 0.8
                    , HUnit                     >= 1.2      && < 1.3
-<<<<<<< HEAD
-                   , hspec                     >= 1.1      && < 1.3
-=======
                    , hspec                     >= 1.2      && < 1.3
->>>>>>> fffb3028
                    , bytestring                >= 0.9
                    , case-insensitive          >= 0.2
                    , text
