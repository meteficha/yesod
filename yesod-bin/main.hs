--- conflicted
+++ resolved
@@ -96,8 +96,7 @@
          ] optParser'
   let cabal = rawSystem' (cabalCommand o)
   case optCommand o of
-<<<<<<< HEAD
-    Init bare       -> scaffold bare
+    Init bare hsfiles -> if hsfiles then mkHsFile else scaffold bare
     Configure       -> cabal ["configure"]
     Build es        -> touch' >> cabal ("build":es)
     Touch           -> touch'
@@ -117,20 +116,6 @@
                          _ <- cabal ["configure", "--enable-tests", "-flibrary-only"]
                          _ <- cabal ["build"]
                          cabal ["test"]
-=======
-    Init bare hsfiles       -> if hsfiles then mkHsFile else scaffold bare
-    Configure               -> cabal ["configure"]
-    Build es                -> touch' >> cabal ("build":es)
-    Touch                   -> touch'
-    Devel da s f r b _ig es p t nrp -> devel (DevelOpts (optCabalPgm o == CabalDev) da (optVerbose o) r s f b p t (not nrp)) es
-    Keter noRebuild         -> keter (cabalCommand o) noRebuild
-    Version                 -> do putStrLn ("yesod-bin version: " ++ showVersion Paths_yesod_bin.version)
-    AddHandler              -> addHandler
-    Test                    -> do touch'
-                                  cabal ["configure", "--enable-tests", "-flibrary-only"]
-                                  cabal ["build"]
-                                  cabal ["test"]
->>>>>>> 178a0c80
 
 optParser' :: ParserInfo Options
 optParser' = info (helper <*> optParser) ( fullDesc <> header "Yesod Web Framework command line utility" )
@@ -140,12 +125,8 @@
         <$> flag Cabal CabalDev ( long "dev"     <> short 'd' <> help "use cabal-dev" )
         <*> switch              ( long "verbose" <> short 'v' <> help "More verbose output" )
         <*> subparser ( command "init"
-<<<<<<< HEAD
-                            (info (Init <$> switch (long "bare" <> help "Create files in current folder"))
-=======
                             (info (Init <$> (switch (long "bare" <> help "Create files in current folder"))
                                         <*> (switch (long "hsfiles" <> help "Create a hsfiles file for the current folder")))
->>>>>>> 178a0c80
                             (progDesc "Scaffold a new site"))
                       <> command "configure" (info (pure Configure)
                             (progDesc "Configure a project for building"))
